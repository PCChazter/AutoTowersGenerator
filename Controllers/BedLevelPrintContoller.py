--- conflicted
+++ resolved
@@ -85,7 +85,6 @@
 
 
 
-<<<<<<< HEAD
     # The selected bed fill percentage
     _fillPercentageStr = "90"
 
@@ -96,18 +95,6 @@
         self.fillPercentageStrChanged.emit()
 
     @pyqtProperty(str, notify=fillPercentageStrChanged, fset=setFillPercentageStr)
-=======
-    # The selected bed inset percentage
-    _fillPercentageStr = "10"
-
-    fillPercentageStrChanged = pyqtSignal()
-
-    def setBedInsetPercentageStr(self, value)->None:
-        self._fillPercentageStr = value
-        self.fillPercentageStrChanged.emit()
-
-    @pyqtProperty(str, notify=fillPercentageStrChanged, fset=setBedInsetPercentageStr)
->>>>>>> 5f83d2b2
     def fillPercentageStr(self)->str:
         return self._fillPercentageStr
 
